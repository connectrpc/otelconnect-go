// Copyright 2022-2023 The Connect Authors
//
// Licensed under the Apache License, Version 2.0 (the "License");
// you may not use this file except in compliance with the License.
// You may obtain a copy of the License at
//
//      http://www.apache.org/licenses/LICENSE-2.0
//
// Unless required by applicable law or agreed to in writing, software
// distributed under the License is distributed on an "AS IS" BASIS,
// WITHOUT WARRANTIES OR CONDITIONS OF ANY KIND, either express or implied.
// See the License for the specific language governing permissions and
// limitations under the License.

package otelconnect

import (
	"fmt"

	"go.opentelemetry.io/otel"
	"go.opentelemetry.io/otel/metric"
	"go.opentelemetry.io/otel/metric/noop"
)

const (
	metricKeyFormat    = "rpc.%s.%s"
	durationKey        = "duration"
	requestSizeKey     = "request.size"
	responseSizeKey    = "response.size"
	requestsPerRPCKey  = "requests_per_rpc"
	responsesPerRPCKey = "responses_per_rpc"
	messageKey         = "message"
	serverKey          = "server"
	clientKey          = "client"
	requestKey         = "request"
	responseKey        = "response"
	unitDimensionless  = "1"
	unitBytes          = "By"
	unitMilliseconds   = "ms"
)

type instruments struct {
	duration        metric.Int64Histogram
	requestSize     metric.Int64Histogram
	responseSize    metric.Int64Histogram
	requestsPerRPC  metric.Int64Histogram
	responsesPerRPC metric.Int64Histogram
}

<<<<<<< HEAD
// makeInstruments creates the metrics for the interceptor. Any error is reported
// to the global error handler and the interceptor will use the noop metrics.
func makeInstruments(meter metric.Meter, interceptorType string) instruments {
	return instruments{
		duration: makeInt64Histogram(
			meter,
			formatkeys(interceptorType, durationKey),
			metric.WithUnit(unitMilliseconds),
		),
		requestSize: makeInt64Histogram(
			meter,
			formatkeys(interceptorType, requestSizeKey),
			metric.WithUnit(unitBytes),
		),
		responseSize: makeInt64Histogram(
			meter,
			formatkeys(interceptorType, responseSizeKey),
			metric.WithUnit(unitBytes),
		),
		requestsPerRPC: makeInt64Histogram(
			meter,
			formatkeys(interceptorType, requestsPerRPCKey),
			metric.WithUnit(unitDimensionless),
		),
		responsesPerRPC: makeInt64Histogram(
			meter,
			formatkeys(interceptorType, responsesPerRPCKey),
			metric.WithUnit(unitDimensionless),
		),
	}
}

func makeInt64Histogram(meter metric.Meter, name string, options ...metric.Int64HistogramOption) metric.Int64Histogram {
	histogram, err := meter.Int64Histogram(
		name,
		options...,
	)
	if err != nil {
		// Error initializing instruments will not cause the interceptor
		// to fail. Report the error and continue.
		otel.Handle(err)
		return noop.Int64Histogram{}
	}
	return histogram
=======
// createInstruments creates the metrics for the interceptor.
func createInstruments(meter metric.Meter, interceptorType string) (instruments, error) {
	duration, err := meter.Int64Histogram(
		formatkeys(interceptorType, durationKey),
		metric.WithUnit(unitMilliseconds),
	)
	if err != nil {
		return instruments{}, err
	}
	requestSize, err := meter.Int64Histogram(
		formatkeys(interceptorType, requestSizeKey),
		metric.WithUnit(unitBytes),
	)
	if err != nil {
		return instruments{}, err
	}
	responseSize, err := meter.Int64Histogram(
		formatkeys(interceptorType, responseSizeKey),
		metric.WithUnit(unitBytes),
	)
	if err != nil {
		return instruments{}, err
	}
	requestsPerRPC, err := meter.Int64Histogram(
		formatkeys(interceptorType, requestsPerRPCKey),
		metric.WithUnit(unitDimensionless),
	)
	if err != nil {
		return instruments{}, err
	}
	responsesPerRPC, err := meter.Int64Histogram(
		formatkeys(interceptorType, responsesPerRPCKey),
		metric.WithUnit(unitDimensionless),
	)
	if err != nil {
		return instruments{}, err
	}
	return instruments{
		duration:        duration,
		requestSize:     requestSize,
		responseSize:    responseSize,
		requestsPerRPC:  requestsPerRPC,
		responsesPerRPC: responsesPerRPC,
	}, nil
>>>>>>> 00e79917
}

func formatkeys(interceptorType string, metricName string) string {
	return fmt.Sprintf(metricKeyFormat, interceptorType, metricName)
}<|MERGE_RESOLUTION|>--- conflicted
+++ resolved
@@ -17,9 +17,7 @@
 import (
 	"fmt"
 
-	"go.opentelemetry.io/otel"
 	"go.opentelemetry.io/otel/metric"
-	"go.opentelemetry.io/otel/metric/noop"
 )
 
 const (
@@ -47,52 +45,6 @@
 	responsesPerRPC metric.Int64Histogram
 }
 
-<<<<<<< HEAD
-// makeInstruments creates the metrics for the interceptor. Any error is reported
-// to the global error handler and the interceptor will use the noop metrics.
-func makeInstruments(meter metric.Meter, interceptorType string) instruments {
-	return instruments{
-		duration: makeInt64Histogram(
-			meter,
-			formatkeys(interceptorType, durationKey),
-			metric.WithUnit(unitMilliseconds),
-		),
-		requestSize: makeInt64Histogram(
-			meter,
-			formatkeys(interceptorType, requestSizeKey),
-			metric.WithUnit(unitBytes),
-		),
-		responseSize: makeInt64Histogram(
-			meter,
-			formatkeys(interceptorType, responseSizeKey),
-			metric.WithUnit(unitBytes),
-		),
-		requestsPerRPC: makeInt64Histogram(
-			meter,
-			formatkeys(interceptorType, requestsPerRPCKey),
-			metric.WithUnit(unitDimensionless),
-		),
-		responsesPerRPC: makeInt64Histogram(
-			meter,
-			formatkeys(interceptorType, responsesPerRPCKey),
-			metric.WithUnit(unitDimensionless),
-		),
-	}
-}
-
-func makeInt64Histogram(meter metric.Meter, name string, options ...metric.Int64HistogramOption) metric.Int64Histogram {
-	histogram, err := meter.Int64Histogram(
-		name,
-		options...,
-	)
-	if err != nil {
-		// Error initializing instruments will not cause the interceptor
-		// to fail. Report the error and continue.
-		otel.Handle(err)
-		return noop.Int64Histogram{}
-	}
-	return histogram
-=======
 // createInstruments creates the metrics for the interceptor.
 func createInstruments(meter metric.Meter, interceptorType string) (instruments, error) {
 	duration, err := meter.Int64Histogram(
@@ -137,7 +89,6 @@
 		requestsPerRPC:  requestsPerRPC,
 		responsesPerRPC: responsesPerRPC,
 	}, nil
->>>>>>> 00e79917
 }
 
 func formatkeys(interceptorType string, metricName string) string {
