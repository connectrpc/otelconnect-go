--- conflicted
+++ resolved
@@ -48,36 +48,6 @@
 	propagator      propagation.TextMapPropagator
 	now             func() time.Time
 	trustRemote     bool
-<<<<<<< HEAD
 	metadataReqKeys []string
 	metadataResKeys []string
-}
-
-// WithTelemetry returns a [connect.Option] that adds OpenTelemetry metrics
-// and tracing to Connect handlers and clients.
-func WithTelemetry(options ...Option) connect.Option {
-	return connect.WithInterceptors(NewInterceptor(options...))
-}
-
-// NewInterceptor constructs and returns a [connect.Interceptor] for metrics and tracing.
-func NewInterceptor(options ...Option) connect.Interceptor {
-	cfg := config{
-		now: time.Now,
-		tracer: otel.GetTracerProvider().Tracer(
-			instrumentationName,
-			trace.WithInstrumentationVersion(semanticVersion),
-		),
-		propagator: otel.GetTextMapPropagator(),
-		meter: global.MeterProvider().Meter(
-			instrumentationName,
-			metric.WithInstrumentationVersion(semanticVersion),
-		),
-	}
-	for _, opt := range options {
-		opt.apply(&cfg)
-	}
-	intercept := newInterceptor(cfg)
-	return intercept
-=======
->>>>>>> 967785f7
 }