// Copyright 2022-2023 The Connect Authors
//
// Licensed under the Apache License, Version 2.0 (the "License");
// you may not use this file except in compliance with the License.
// You may obtain a copy of the License at
//
//      http://www.apache.org/licenses/LICENSE-2.0
//
// Unless required by applicable law or agreed to in writing, software
// distributed under the License is distributed on an "AS IS" BASIS,
// WITHOUT WARRANTIES OR CONDITIONS OF ANY KIND, either express or implied.
// See the License for the specific language governing permissions and
// limitations under the License.

package otelconnect

import (
	"context"
	"errors"
<<<<<<< HEAD
=======
	"fmt"
	"strings"
>>>>>>> 00e79917
	"sync"
	"time"

	connect "connectrpc.com/connect"
	"go.opentelemetry.io/otel"
	"go.opentelemetry.io/otel/codes"
	"go.opentelemetry.io/otel/metric"
	"go.opentelemetry.io/otel/trace"
)

// Interceptor implements [connect.Interceptor] that adds
// OpenTelemetry metrics and tracing to connect handlers and clients.
type Interceptor struct {
<<<<<<< HEAD
	config          config
	instrumentsOnce sync.Once
	instruments     instruments
=======
	config            config
	clientInstruments instruments
	serverInstruments instruments
>>>>>>> 00e79917
}

var _ connect.Interceptor = &Interceptor{}

// NewInterceptor returns an interceptor that implements [connect.Interceptor].
// It adds OpenTelemetry metrics and tracing to connect handlers and clients.
// Use options to configure the interceptor. Any invalid options will cause an
// error to be returned. The interceptor will use the default tracer and meter
// providers. To use a custom tracer or meter provider pass in the
// [WithTracerProvider] or [WithMeterProvider] options. To disable metrics or
// tracing pass in the [WithoutMetrics] or [WithoutTracing] options.
func NewInterceptor(options ...Option) (*Interceptor, error) {
	cfg := config{
		now: time.Now,
		tracer: otel.GetTracerProvider().Tracer(
			instrumentationName,
			trace.WithInstrumentationVersion(semanticVersion),
		),
		propagator: otel.GetTextMapPropagator(),
		meter: otel.GetMeterProvider().Meter(
			instrumentationName,
			metric.WithInstrumentationVersion(semanticVersion)),
	}
	for _, opt := range options {
		opt.apply(&cfg)
	}
	clientInstruments, err := createInstruments(cfg.meter, clientKey)
	if err != nil {
		return nil, fmt.Errorf("failed to create client instruments: %w", err)
	}
	serverInstruments, err := createInstruments(cfg.meter, serverKey)
	if err != nil {
		return nil, fmt.Errorf("failed to create server instruments: %w", err)
	}
	return &Interceptor{
		config:            cfg,
		clientInstruments: clientInstruments,
		serverInstruments: serverInstruments,
	}, nil
}

<<<<<<< HEAD
// initialization must wait to determine if the interceptor is a client or server
// because the instrumentation is different for each.
func (i *Interceptor) getAndInitInstrument(isClient bool) *instruments {
	i.instrumentsOnce.Do(func() {
		instrumentType := serverKey
		if isClient {
			instrumentType = clientKey
		}
		i.instruments = makeInstruments(i.config.meter, instrumentType)
	})
	return &i.instruments
=======
// getInstruments returns the correct instrumentation for the interceptor.
func (i *Interceptor) getInstruments(isClient bool) *instruments {
	if isClient {
		return &i.clientInstruments
	}
	return &i.serverInstruments
>>>>>>> 00e79917
}

// WrapUnary implements otel tracing and metrics for unary handlers.
func (i *Interceptor) WrapUnary(next connect.UnaryFunc) connect.UnaryFunc {
	return func(ctx context.Context, req connect.AnyRequest) (connect.AnyResponse, error) {
		startAt := i.config.now() // TODO: get from connect
		call := &Request{
			Spec:   req.Spec(),
			Peer:   req.Peer(),
			Header: req.Header(),
		}
		if i.config.filter != nil {
<<<<<<< HEAD
			if !i.config.filter(ctx, call) {
				return next(ctx, req)
=======
			if !i.config.filter(ctx, req) {
				return next(ctx, request)
			}
		}
		attributeFilter := i.config.filterAttribute.filter
		isClient := request.Spec().IsClient
		name := strings.TrimLeft(request.Spec().Procedure, "/")
		protocol := protocolToSemConv(request.Peer().Protocol)
		attributes := attributeFilter(req, requestAttributes(req)...)
		instrumentation := i.getInstruments(isClient)
		carrier := propagation.HeaderCarrier(request.Header())
		spanKind := trace.SpanKindClient
		requestSpan, responseSpan := semconv.MessageTypeSent, semconv.MessageTypeReceived
		traceOpts := []trace.SpanStartOption{
			trace.WithAttributes(attributes...),
			trace.WithAttributes(headerAttributes(protocol, requestKey, req.Header, i.config.requestHeaderKeys)...),
		}
		if !isClient {
			spanKind = trace.SpanKindServer
			requestSpan, responseSpan = semconv.MessageTypeReceived, semconv.MessageTypeSent
			// if a span already exists in ctx then there must have already been another interceptor
			// that set it, so don't extract from carrier.
			if !trace.SpanContextFromContext(ctx).IsValid() {
				ctx = i.config.propagator.Extract(ctx, carrier)
				if !i.config.trustRemote {
					traceOpts = append(traceOpts,
						trace.WithNewRoot(),
						trace.WithLinks(trace.LinkFromContext(ctx)),
					)
				}
>>>>>>> 00e79917
			}
		}
		instruments := i.getAndInitInstrument(call.Spec.IsClient)
		state := newState(
			call,
			i.config,
			instruments,
		)
		ctx = state.start(ctx, call.Header)
		// Flip call order if on the client.
		msgStart, msgEnd := state.receive, state.send
		if call.Spec.IsClient {
			msgStart, msgEnd = msgEnd, msgStart
		}
		msgStart(ctx, req.Any())
		rsp, err := next(ctx, req)
		if err != nil {
			state.setError(err)
			// TODO: response header from error
			state.end(ctx, nil, startAt)
		} else {
			msgEnd(ctx, rsp.Any())
			state.end(ctx, rsp.Header(), startAt)
		}
		return rsp, err
	}
}

// WrapStreamingClient implements otel tracing and metrics for streaming connect clients.
func (i *Interceptor) WrapStreamingClient(next connect.StreamingClientFunc) connect.StreamingClientFunc {
	return func(ctx context.Context, spec connect.Spec) connect.StreamingClientConn {
		startAt := i.config.now() // TODO: get from connect
		conn := next(ctx, spec)
<<<<<<< HEAD
		call := &Request{
=======
		instrumentation := i.getInstruments(spec.IsClient)
		req := &Request{
>>>>>>> 00e79917
			Spec:   conn.Spec(),
			Peer:   conn.Peer(),
			Header: conn.RequestHeader(),
		}
		if i.config.filter != nil {
			if !i.config.filter(ctx, call) {
				return conn
			}
		}
		instruments := i.getAndInitInstrument(call.Spec.IsClient)
		state := newState(
			call,
			i.config,
			instruments,
		)
		// start is deferred until the first send or receive to ensure
		// the request headers are available.
		return &streamingClientInterceptor{
			StreamingClientConn: conn,

			ctx:     ctx,
			state:   state,
			startAt: startAt,
		}
	}
}

// WrapStreamingHandler implements otel tracing and metrics for streaming connect handlers.
func (i *Interceptor) WrapStreamingHandler(next connect.StreamingHandlerFunc) connect.StreamingHandlerFunc {
	return func(ctx context.Context, conn connect.StreamingHandlerConn) error {
<<<<<<< HEAD
		startAt := i.config.now() // TODO: get from connect
		call := &Request{
=======
		requestStartTime := i.config.now()
		isClient := conn.Spec().IsClient
		instrumentation := i.getInstruments(isClient)
		req := &Request{
>>>>>>> 00e79917
			Spec:   conn.Spec(),
			Peer:   conn.Peer(),
			Header: conn.RequestHeader(),
		}
		if i.config.filter != nil {
			if !i.config.filter(ctx, call) {
				return next(ctx, conn)
			}
		}
<<<<<<< HEAD
		instruments := i.getAndInitInstrument(call.Spec.IsClient)
		state := newState(
			call,
			i.config,
			instruments,
=======
		name := strings.TrimLeft(conn.Spec().Procedure, "/")
		protocol := protocolToSemConv(conn.Peer().Protocol)
		state := newStreamingState(
			req,
			i.config.filterAttribute,
			i.config.omitTraceEvents,
			requestAttributes(req),
			instrumentation.requestSize,
			instrumentation.requestsPerRPC,
			instrumentation.responseSize,
			instrumentation.responsesPerRPC,
		)
		// extract any request headers into the context
		carrier := propagation.HeaderCarrier(conn.RequestHeader())
		traceOpts := []trace.SpanStartOption{
			trace.WithSpanKind(trace.SpanKindServer),
			trace.WithAttributes(state.attributes...),
			trace.WithAttributes(headerAttributes(protocol, requestKey, req.Header, i.config.requestHeaderKeys)...),
		}
		if !trace.SpanContextFromContext(ctx).IsValid() {
			ctx = i.config.propagator.Extract(ctx, carrier)
			if !i.config.trustRemote {
				traceOpts = append(traceOpts,
					trace.WithNewRoot(),
					trace.WithLinks(trace.LinkFromContext(ctx)),
				)
			}
		}
		// start a new span with any trace that is in the context
		ctx, span := i.config.tracer.Start(
			ctx,
			name,
			traceOpts...,
>>>>>>> 00e79917
		)
		ctx = state.start(ctx, call.Header)
		err := next(ctx, &streamingHandlerInterceptor{
			StreamingHandlerConn: conn,
<<<<<<< HEAD

			ctx:   ctx,
			state: state,
		})
		if err != nil {
			state.setError(err)
=======
			receive: func(msg any, conn connect.StreamingHandlerConn) error {
				return state.receive(ctx, msg, conn)
			},
			send: func(msg any, conn connect.StreamingHandlerConn) error {
				return state.send(ctx, msg, conn)
			},
		}
		err := next(ctx, streamingHandler)
		if statusCode, ok := statusCodeAttribute(protocol, err); ok {
			state.addAttributes(statusCode)
>>>>>>> 00e79917
		}
		state.end(ctx, conn.ResponseHeader(), startAt)
		return err
	}
}

<<<<<<< HEAD
// protocolToSemConv to convert the protocol string to OpenTelementry format.
=======
// protocolToSemConv converts the protocol string to the OpenTelemetry format.
>>>>>>> 00e79917
func protocolToSemConv(protocol string) string {
	switch protocol {
	case grpcwebString:
		return grpcwebProtocol
	case grpcProtocol:
		return grpcProtocol
	case connectString:
		return connectProtocol
	default:
		return protocol
	}
}

func spanStatus(protocol string, err error) (codes.Code, string) {
	if err == nil {
		return codes.Unset, ""
	}
	if protocol == connectProtocol && connect.IsNotModifiedError(err) {
		return codes.Unset, ""
	}
	if connectErr := new(connect.Error); errors.As(err, &connectErr) {
		return codes.Error, connectErr.Message()
	}
	return codes.Error, err.Error()
}<|MERGE_RESOLUTION|>--- conflicted
+++ resolved
@@ -17,12 +17,7 @@
 import (
 	"context"
 	"errors"
-<<<<<<< HEAD
-=======
 	"fmt"
-	"strings"
->>>>>>> 00e79917
-	"sync"
 	"time"
 
 	connect "connectrpc.com/connect"
@@ -35,15 +30,9 @@
 // Interceptor implements [connect.Interceptor] that adds
 // OpenTelemetry metrics and tracing to connect handlers and clients.
 type Interceptor struct {
-<<<<<<< HEAD
-	config          config
-	instrumentsOnce sync.Once
-	instruments     instruments
-=======
 	config            config
 	clientInstruments instruments
 	serverInstruments instruments
->>>>>>> 00e79917
 }
 
 var _ connect.Interceptor = &Interceptor{}
@@ -85,26 +74,12 @@
 	}, nil
 }
 
-<<<<<<< HEAD
-// initialization must wait to determine if the interceptor is a client or server
-// because the instrumentation is different for each.
-func (i *Interceptor) getAndInitInstrument(isClient bool) *instruments {
-	i.instrumentsOnce.Do(func() {
-		instrumentType := serverKey
-		if isClient {
-			instrumentType = clientKey
-		}
-		i.instruments = makeInstruments(i.config.meter, instrumentType)
-	})
-	return &i.instruments
-=======
 // getInstruments returns the correct instrumentation for the interceptor.
 func (i *Interceptor) getInstruments(isClient bool) *instruments {
 	if isClient {
 		return &i.clientInstruments
 	}
 	return &i.serverInstruments
->>>>>>> 00e79917
 }
 
 // WrapUnary implements otel tracing and metrics for unary handlers.
@@ -117,44 +92,11 @@
 			Header: req.Header(),
 		}
 		if i.config.filter != nil {
-<<<<<<< HEAD
 			if !i.config.filter(ctx, call) {
 				return next(ctx, req)
-=======
-			if !i.config.filter(ctx, req) {
-				return next(ctx, request)
 			}
 		}
-		attributeFilter := i.config.filterAttribute.filter
-		isClient := request.Spec().IsClient
-		name := strings.TrimLeft(request.Spec().Procedure, "/")
-		protocol := protocolToSemConv(request.Peer().Protocol)
-		attributes := attributeFilter(req, requestAttributes(req)...)
-		instrumentation := i.getInstruments(isClient)
-		carrier := propagation.HeaderCarrier(request.Header())
-		spanKind := trace.SpanKindClient
-		requestSpan, responseSpan := semconv.MessageTypeSent, semconv.MessageTypeReceived
-		traceOpts := []trace.SpanStartOption{
-			trace.WithAttributes(attributes...),
-			trace.WithAttributes(headerAttributes(protocol, requestKey, req.Header, i.config.requestHeaderKeys)...),
-		}
-		if !isClient {
-			spanKind = trace.SpanKindServer
-			requestSpan, responseSpan = semconv.MessageTypeReceived, semconv.MessageTypeSent
-			// if a span already exists in ctx then there must have already been another interceptor
-			// that set it, so don't extract from carrier.
-			if !trace.SpanContextFromContext(ctx).IsValid() {
-				ctx = i.config.propagator.Extract(ctx, carrier)
-				if !i.config.trustRemote {
-					traceOpts = append(traceOpts,
-						trace.WithNewRoot(),
-						trace.WithLinks(trace.LinkFromContext(ctx)),
-					)
-				}
->>>>>>> 00e79917
-			}
-		}
-		instruments := i.getAndInitInstrument(call.Spec.IsClient)
+		instruments := i.getInstruments(call.Spec.IsClient)
 		state := newState(
 			call,
 			i.config,
@@ -185,12 +127,7 @@
 	return func(ctx context.Context, spec connect.Spec) connect.StreamingClientConn {
 		startAt := i.config.now() // TODO: get from connect
 		conn := next(ctx, spec)
-<<<<<<< HEAD
 		call := &Request{
-=======
-		instrumentation := i.getInstruments(spec.IsClient)
-		req := &Request{
->>>>>>> 00e79917
 			Spec:   conn.Spec(),
 			Peer:   conn.Peer(),
 			Header: conn.RequestHeader(),
@@ -200,7 +137,7 @@
 				return conn
 			}
 		}
-		instruments := i.getAndInitInstrument(call.Spec.IsClient)
+		instruments := i.getInstruments(call.Spec.IsClient)
 		state := newState(
 			call,
 			i.config,
@@ -221,15 +158,8 @@
 // WrapStreamingHandler implements otel tracing and metrics for streaming connect handlers.
 func (i *Interceptor) WrapStreamingHandler(next connect.StreamingHandlerFunc) connect.StreamingHandlerFunc {
 	return func(ctx context.Context, conn connect.StreamingHandlerConn) error {
-<<<<<<< HEAD
 		startAt := i.config.now() // TODO: get from connect
 		call := &Request{
-=======
-		requestStartTime := i.config.now()
-		isClient := conn.Spec().IsClient
-		instrumentation := i.getInstruments(isClient)
-		req := &Request{
->>>>>>> 00e79917
 			Spec:   conn.Spec(),
 			Peer:   conn.Peer(),
 			Header: conn.RequestHeader(),
@@ -239,81 +169,28 @@
 				return next(ctx, conn)
 			}
 		}
-<<<<<<< HEAD
-		instruments := i.getAndInitInstrument(call.Spec.IsClient)
+		instruments := i.getInstruments(call.Spec.IsClient)
 		state := newState(
 			call,
 			i.config,
 			instruments,
-=======
-		name := strings.TrimLeft(conn.Spec().Procedure, "/")
-		protocol := protocolToSemConv(conn.Peer().Protocol)
-		state := newStreamingState(
-			req,
-			i.config.filterAttribute,
-			i.config.omitTraceEvents,
-			requestAttributes(req),
-			instrumentation.requestSize,
-			instrumentation.requestsPerRPC,
-			instrumentation.responseSize,
-			instrumentation.responsesPerRPC,
-		)
-		// extract any request headers into the context
-		carrier := propagation.HeaderCarrier(conn.RequestHeader())
-		traceOpts := []trace.SpanStartOption{
-			trace.WithSpanKind(trace.SpanKindServer),
-			trace.WithAttributes(state.attributes...),
-			trace.WithAttributes(headerAttributes(protocol, requestKey, req.Header, i.config.requestHeaderKeys)...),
-		}
-		if !trace.SpanContextFromContext(ctx).IsValid() {
-			ctx = i.config.propagator.Extract(ctx, carrier)
-			if !i.config.trustRemote {
-				traceOpts = append(traceOpts,
-					trace.WithNewRoot(),
-					trace.WithLinks(trace.LinkFromContext(ctx)),
-				)
-			}
-		}
-		// start a new span with any trace that is in the context
-		ctx, span := i.config.tracer.Start(
-			ctx,
-			name,
-			traceOpts...,
->>>>>>> 00e79917
 		)
 		ctx = state.start(ctx, call.Header)
 		err := next(ctx, &streamingHandlerInterceptor{
 			StreamingHandlerConn: conn,
-<<<<<<< HEAD
 
 			ctx:   ctx,
 			state: state,
 		})
 		if err != nil {
 			state.setError(err)
-=======
-			receive: func(msg any, conn connect.StreamingHandlerConn) error {
-				return state.receive(ctx, msg, conn)
-			},
-			send: func(msg any, conn connect.StreamingHandlerConn) error {
-				return state.send(ctx, msg, conn)
-			},
-		}
-		err := next(ctx, streamingHandler)
-		if statusCode, ok := statusCodeAttribute(protocol, err); ok {
-			state.addAttributes(statusCode)
->>>>>>> 00e79917
 		}
 		state.end(ctx, conn.ResponseHeader(), startAt)
 		return err
 	}
 }
 
-<<<<<<< HEAD
-// protocolToSemConv to convert the protocol string to OpenTelementry format.
-=======
 // protocolToSemConv converts the protocol string to the OpenTelemetry format.
->>>>>>> 00e79917
 func protocolToSemConv(protocol string) string {
 	switch protocol {
 	case grpcwebString:
