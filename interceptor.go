--- conflicted
+++ resolved
@@ -245,9 +245,15 @@
 			}
 			span.SetAttributes(state.attributes...)
 			span.SetAttributes(headerAttributes(protocol, responseKey, conn.ResponseHeader(), i.config.responseHeaderKeys)...)
-			span.SetStatus(spanStatus(protocol, state.error))
+			span.SetStatus(clientSpanStatus(protocol, state.error))
 			span.End()
-			instrumentation.duration.Record(ctx, i.config.now().Sub(requestStartTime).Milliseconds(), metric.WithAttributes(state.attributes...))
+			instrumentation.requestsPerRPC.Record(ctx, state.sentCounter,
+				metric.WithAttributes(state.attributes...))
+			instrumentation.responsesPerRPC.Record(ctx, state.receivedCounter,
+				metric.WithAttributes(state.attributes...))
+			duration := i.config.now().Sub(requestStartTime).Milliseconds()
+			instrumentation.duration.Record(ctx, duration,
+				metric.WithAttributes(state.attributes...))
 		}
 		stopCtxClose := afterFunc(ctx, closeSpan)
 		return &streamingClientInterceptor{
@@ -256,20 +262,6 @@
 				if stopCtxClose() {
 					closeSpan()
 				}
-<<<<<<< HEAD
-=======
-				span.SetAttributes(state.attributes...)
-				span.SetAttributes(headerAttributes(protocol, responseKey, conn.ResponseHeader(), i.config.responseHeaderKeys)...)
-				span.SetStatus(clientSpanStatus(protocol, state.error))
-				span.End()
-				instrumentation.requestsPerRPC.Record(ctx, state.sentCounter,
-					metric.WithAttributes(state.attributes...))
-				instrumentation.responsesPerRPC.Record(ctx, state.receivedCounter,
-					metric.WithAttributes(state.attributes...))
-				duration := i.config.now().Sub(requestStartTime).Milliseconds()
-				instrumentation.duration.Record(ctx, duration,
-					metric.WithAttributes(state.attributes...))
->>>>>>> 07e79424
 			},
 			receive: func(msg any, conn connect.StreamingClientConn) error {
 				return state.receive(ctx, msg, conn)
