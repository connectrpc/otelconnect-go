--- conflicted
+++ resolved
@@ -83,17 +83,7 @@
 	require.NoError(t, err)
 	connectClient, host, port := startServer(
 		[]connect.HandlerOption{
-<<<<<<< HEAD
-			connect.WithInterceptors(NewInterceptor(
-				WithMeterProvider(meterProvider), optionFunc(func(c *config) {
-					c.now = func() time.Time {
-						now = now.Add(time.Second)
-						return now
-					}
-				}))),
-=======
 			connect.WithInterceptors(interceptor),
->>>>>>> 00e79917
 		}, []connect.ClientOption{}, okayPingServer())
 	stream := connectClient.PingStream(context.Background())
 	msg := &pingv1.PingStreamRequest{
@@ -101,11 +91,7 @@
 	}
 	require.NoError(t, stream.Send(msg))
 	size := int64(proto.Size(msg))
-<<<<<<< HEAD
-	_, err := stream.Receive()
-=======
 	_, err = stream.Receive()
->>>>>>> 00e79917
 	require.NoError(t, err)
 	require.NoError(t, stream.CloseRequest())
 	require.NoError(t, stream.CloseResponse())
@@ -258,17 +244,7 @@
 	connectClient, host, port := startServer(
 		[]connect.HandlerOption{},
 		[]connect.ClientOption{
-<<<<<<< HEAD
-			connect.WithInterceptors(NewInterceptor(
-				WithMeterProvider(meterProvider), optionFunc(func(c *config) {
-					c.now = func() time.Time {
-						now = now.Add(time.Second)
-						return now
-					}
-				}))),
-=======
 			connect.WithInterceptors(interceptor),
->>>>>>> 00e79917
 		}, okayPingServer())
 	stream := connectClient.PingStream(context.Background())
 	msg := &pingv1.PingStreamRequest{
@@ -277,11 +253,7 @@
 	size := int64(proto.Size(msg))
 	require.NoError(t, stream.Send(msg))
 	require.NoError(t, stream.CloseRequest())
-<<<<<<< HEAD
-	_, err := stream.Receive()
-=======
 	_, err = stream.Receive()
->>>>>>> 00e79917
 	require.NoError(t, err)
 	require.NoError(t, stream.CloseResponse())
 	metrics := &metricdata.ResourceMetrics{}
@@ -441,178 +413,6 @@
 	}
 	size := int64(proto.Size(msg))
 	require.NoError(t, stream.Send(msg))
-	require.NoError(t, stream.CloseRequest())
-<<<<<<< HEAD
-	_, err := stream.Receive()
-=======
-	_, err = stream.Receive()
->>>>>>> 00e79917
-	require.Error(t, err)
-	require.NoError(t, stream.CloseResponse())
-	metrics := &metricdata.ResourceMetrics{}
-	require.NoError(t, metricReader.Collect(context.Background(), metrics))
-	diff := cmp.Diff(&metricdata.ResourceMetrics{
-		Resource: metricResource(),
-		ScopeMetrics: []metricdata.ScopeMetrics{
-			{
-				Scope: instrumentation.Scope{
-					Name:    instrumentationName,
-					Version: semanticVersion,
-				},
-				Metrics: []metricdata.Metrics{
-					{
-						Name: rpcClientDuration,
-						Unit: string("ms"),
-						Data: metricdata.Histogram[int64]{
-							DataPoints: []metricdata.HistogramDataPoint[int64]{
-								{
-									Attributes: attribute.NewSet(
-										semconv.NetPeerNameKey.String(host),
-										semconv.NetPeerPortKey.Int(port),
-										semconv.RPCSystemKey.String(bufConnect),
-										semconv.RPCServiceKey.String(pingv1connect.PingServiceName),
-										semconv.RPCMethodKey.String(PingStreamMethod),
-										attribute.Key(rpcBufConnectStatusCode).String("data_loss"),
-									),
-									Count: 1,
-									Sum:   1000.0,
-									Min:   metricdata.NewExtrema[int64](1000),
-									Max:   metricdata.NewExtrema[int64](1000),
-								},
-							},
-							Temporality: metricdata.CumulativeTemporality,
-						},
-					},
-					{
-						Name: rpcClientRequestSize,
-						Unit: unitBytes,
-						Data: metricdata.Histogram[int64]{
-							DataPoints: []metricdata.HistogramDataPoint[int64]{
-								{
-									Attributes: attribute.NewSet(
-										semconv.NetPeerNameKey.String(host),
-										semconv.NetPeerPortKey.Int(port),
-										semconv.RPCSystemKey.String(bufConnect),
-										semconv.RPCServiceKey.String(pingv1connect.PingServiceName),
-										semconv.RPCMethodKey.String(PingStreamMethod),
-									),
-									Count: 1,
-									Sum:   size,
-									Min:   metricdata.NewExtrema[int64](size),
-									Max:   metricdata.NewExtrema[int64](size),
-								},
-							},
-							Temporality: metricdata.CumulativeTemporality,
-						},
-					},
-					{
-						Name: rpcClientResponseSize,
-						Unit: unitBytes,
-						Data: metricdata.Histogram[int64]{
-							DataPoints: []metricdata.HistogramDataPoint[int64]{
-								{
-									Attributes: attribute.NewSet(
-										semconv.NetPeerNameKey.String(host),
-										semconv.NetPeerPortKey.Int(port),
-										attribute.Key(rpcBufConnectStatusCode).String("data_loss"),
-										semconv.RPCSystemKey.String(bufConnect),
-										semconv.RPCServiceKey.String(pingv1connect.PingServiceName),
-										semconv.RPCMethodKey.String(PingStreamMethod),
-									),
-									Count: 1,
-									Sum:   0.0,
-									Min:   metricdata.NewExtrema[int64](0),
-									Max:   metricdata.NewExtrema[int64](0),
-								},
-							},
-							Temporality: metricdata.CumulativeTemporality,
-						},
-					},
-					{
-						Name: rpcClientRequestsPerRPC,
-						Unit: unitDimensionless,
-						Data: metricdata.Histogram[int64]{
-							DataPoints: []metricdata.HistogramDataPoint[int64]{
-								{
-									Attributes: attribute.NewSet(
-										semconv.NetPeerNameKey.String(host),
-										semconv.NetPeerPortKey.Int(port),
-										semconv.RPCSystemKey.String(bufConnect),
-										semconv.RPCServiceKey.String(pingv1connect.PingServiceName),
-										semconv.RPCMethodKey.String(PingStreamMethod),
-									),
-									Count: 1,
-									Sum:   1,
-									Min:   metricdata.NewExtrema[int64](1),
-									Max:   metricdata.NewExtrema[int64](1),
-								},
-							},
-							Temporality: metricdata.CumulativeTemporality,
-						},
-					},
-					{
-						Name: rpcClientResponsesPerRPC,
-						Unit: unitDimensionless,
-						Data: metricdata.Histogram[int64]{
-							DataPoints: []metricdata.HistogramDataPoint[int64]{
-								{
-									Attributes: attribute.NewSet(
-										semconv.NetPeerNameKey.String(host),
-										semconv.NetPeerPortKey.Int(port),
-										semconv.RPCSystemKey.String(bufConnect),
-										semconv.RPCServiceKey.String(pingv1connect.PingServiceName),
-										semconv.RPCMethodKey.String(PingStreamMethod),
-										attribute.Key(rpcBufConnectStatusCode).String("data_loss"),
-									),
-									Count: 1,
-									Sum:   1,
-									Min:   metricdata.NewExtrema[int64](1),
-									Max:   metricdata.NewExtrema[int64](1),
-								},
-							},
-							Temporality: metricdata.CumulativeTemporality,
-						},
-					},
-				},
-			},
-		},
-	},
-		metrics,
-		cmpOpts()...,
-	)
-	if diff != "" {
-		t.Error(diff)
-	}
-}
-
-func TestStreamingMetricsFail(t *testing.T) {
-	t.Parallel()
-	metricReader, meterProvider := setupMetrics()
-	var now time.Time
-	interceptor, err := NewInterceptor(
-		WithMeterProvider(meterProvider), optionFunc(func(c *config) {
-			c.now = func() time.Time {
-				now = now.Add(time.Second)
-				return now
-			}
-		}),
-	)
-	require.NoError(t, err)
-	connectClient, host, port := startServer(
-		[]connect.HandlerOption{
-			connect.WithInterceptors(interceptor),
-		}, []connect.ClientOption{}, failPingServer())
-	stream := connectClient.PingStream(context.Background())
-	msg := &pingv1.PingStreamRequest{
-		Data: []byte("Hello, otel!"),
-	}
-	size := int64(proto.Size(msg))
-<<<<<<< HEAD
-	err := stream.Send(msg)
-=======
-	err = stream.Send(msg)
->>>>>>> 00e79917
-	require.NoError(t, err)
 	require.NoError(t, stream.CloseRequest())
 	_, err = stream.Receive()
 	require.Error(t, err)
@@ -629,6 +429,170 @@
 				},
 				Metrics: []metricdata.Metrics{
 					{
+						Name: rpcClientDuration,
+						Unit: string("ms"),
+						Data: metricdata.Histogram[int64]{
+							DataPoints: []metricdata.HistogramDataPoint[int64]{
+								{
+									Attributes: attribute.NewSet(
+										semconv.NetPeerNameKey.String(host),
+										semconv.NetPeerPortKey.Int(port),
+										semconv.RPCSystemKey.String(bufConnect),
+										semconv.RPCServiceKey.String(pingv1connect.PingServiceName),
+										semconv.RPCMethodKey.String(PingStreamMethod),
+										attribute.Key(rpcBufConnectStatusCode).String("data_loss"),
+									),
+									Count: 1,
+									Sum:   1000.0,
+									Min:   metricdata.NewExtrema[int64](1000),
+									Max:   metricdata.NewExtrema[int64](1000),
+								},
+							},
+							Temporality: metricdata.CumulativeTemporality,
+						},
+					},
+					{
+						Name: rpcClientRequestSize,
+						Unit: unitBytes,
+						Data: metricdata.Histogram[int64]{
+							DataPoints: []metricdata.HistogramDataPoint[int64]{
+								{
+									Attributes: attribute.NewSet(
+										semconv.NetPeerNameKey.String(host),
+										semconv.NetPeerPortKey.Int(port),
+										semconv.RPCSystemKey.String(bufConnect),
+										semconv.RPCServiceKey.String(pingv1connect.PingServiceName),
+										semconv.RPCMethodKey.String(PingStreamMethod),
+									),
+									Count: 1,
+									Sum:   size,
+									Min:   metricdata.NewExtrema[int64](size),
+									Max:   metricdata.NewExtrema[int64](size),
+								},
+							},
+							Temporality: metricdata.CumulativeTemporality,
+						},
+					},
+					{
+						Name: rpcClientResponseSize,
+						Unit: unitBytes,
+						Data: metricdata.Histogram[int64]{
+							DataPoints: []metricdata.HistogramDataPoint[int64]{
+								{
+									Attributes: attribute.NewSet(
+										semconv.NetPeerNameKey.String(host),
+										semconv.NetPeerPortKey.Int(port),
+										attribute.Key(rpcBufConnectStatusCode).String("data_loss"),
+										semconv.RPCSystemKey.String(bufConnect),
+										semconv.RPCServiceKey.String(pingv1connect.PingServiceName),
+										semconv.RPCMethodKey.String(PingStreamMethod),
+									),
+									Count: 1,
+									Sum:   0.0,
+									Min:   metricdata.NewExtrema[int64](0),
+									Max:   metricdata.NewExtrema[int64](0),
+								},
+							},
+							Temporality: metricdata.CumulativeTemporality,
+						},
+					},
+					{
+						Name: rpcClientRequestsPerRPC,
+						Unit: unitDimensionless,
+						Data: metricdata.Histogram[int64]{
+							DataPoints: []metricdata.HistogramDataPoint[int64]{
+								{
+									Attributes: attribute.NewSet(
+										semconv.NetPeerNameKey.String(host),
+										semconv.NetPeerPortKey.Int(port),
+										semconv.RPCSystemKey.String(bufConnect),
+										semconv.RPCServiceKey.String(pingv1connect.PingServiceName),
+										semconv.RPCMethodKey.String(PingStreamMethod),
+									),
+									Count: 1,
+									Sum:   1,
+									Min:   metricdata.NewExtrema[int64](1),
+									Max:   metricdata.NewExtrema[int64](1),
+								},
+							},
+							Temporality: metricdata.CumulativeTemporality,
+						},
+					},
+					{
+						Name: rpcClientResponsesPerRPC,
+						Unit: unitDimensionless,
+						Data: metricdata.Histogram[int64]{
+							DataPoints: []metricdata.HistogramDataPoint[int64]{
+								{
+									Attributes: attribute.NewSet(
+										semconv.NetPeerNameKey.String(host),
+										semconv.NetPeerPortKey.Int(port),
+										semconv.RPCSystemKey.String(bufConnect),
+										semconv.RPCServiceKey.String(pingv1connect.PingServiceName),
+										semconv.RPCMethodKey.String(PingStreamMethod),
+										attribute.Key(rpcBufConnectStatusCode).String("data_loss"),
+									),
+									Count: 1,
+									Sum:   1,
+									Min:   metricdata.NewExtrema[int64](1),
+									Max:   metricdata.NewExtrema[int64](1),
+								},
+							},
+							Temporality: metricdata.CumulativeTemporality,
+						},
+					},
+				},
+			},
+		},
+	},
+		metrics,
+		cmpOpts()...,
+	)
+	if diff != "" {
+		t.Error(diff)
+	}
+}
+
+func TestStreamingMetricsFail(t *testing.T) {
+	t.Parallel()
+	metricReader, meterProvider := setupMetrics()
+	var now time.Time
+	interceptor, err := NewInterceptor(
+		WithMeterProvider(meterProvider), optionFunc(func(c *config) {
+			c.now = func() time.Time {
+				now = now.Add(time.Second)
+				return now
+			}
+		}),
+	)
+	require.NoError(t, err)
+	connectClient, host, port := startServer(
+		[]connect.HandlerOption{
+			connect.WithInterceptors(interceptor),
+		}, []connect.ClientOption{}, failPingServer())
+	stream := connectClient.PingStream(context.Background())
+	msg := &pingv1.PingStreamRequest{
+		Data: []byte("Hello, otel!"),
+	}
+	size := int64(proto.Size(msg))
+	err = stream.Send(msg)
+	require.NoError(t, err)
+	require.NoError(t, stream.CloseRequest())
+	_, err = stream.Receive()
+	require.Error(t, err)
+	require.NoError(t, stream.CloseResponse())
+	metrics := &metricdata.ResourceMetrics{}
+	require.NoError(t, metricReader.Collect(context.Background(), metrics))
+	diff := cmp.Diff(&metricdata.ResourceMetrics{
+		Resource: metricResource(),
+		ScopeMetrics: []metricdata.ScopeMetrics{
+			{
+				Scope: instrumentation.Scope{
+					Name:    instrumentationName,
+					Version: semanticVersion,
+				},
+				Metrics: []metricdata.Metrics{
+					{
 						Name: rpcServerDuration,
 						Unit: unitMilliseconds,
 						Data: metricdata.Histogram[int64]{
@@ -890,11 +854,7 @@
 	interceptor, err := NewInterceptor(WithTracerProvider(traceProvider), WithoutTracing())
 	require.NoError(t, err)
 	pingClient, _, _ := startServer([]connect.HandlerOption{
-<<<<<<< HEAD
-		connect.WithInterceptors(NewInterceptor(WithTracerProvider(traceProvider), WithoutTracing())),
-=======
 		connect.WithInterceptors(interceptor),
->>>>>>> 00e79917
 	}, nil, okayPingServer())
 	if _, err := pingClient.Ping(context.Background(), requestOfSize(1, 0)); err != nil {
 		t.Errorf(err.Error())
@@ -911,11 +871,7 @@
 	interceptor, err := NewInterceptor(WithTracerProvider(clientTraceProvider))
 	assert.NoError(t, err)
 	pingClient, host, port := startServer(nil, []connect.ClientOption{
-<<<<<<< HEAD
-		connect.WithInterceptors(NewInterceptor(WithTracerProvider(clientTraceProvider))),
-=======
 		connect.WithInterceptors(interceptor),
->>>>>>> 00e79917
 	}, okayPingServer())
 	if _, err := pingClient.Ping(context.Background(), requestOfSize(1, 0)); err != nil {
 		t.Errorf(err.Error())
@@ -961,15 +917,9 @@
 	interceptor, err := NewInterceptor(WithTracerProvider(clientTraceProvider))
 	require.NoError(t, err)
 	pingClient, host, port := startServer(nil, []connect.ClientOption{
-<<<<<<< HEAD
-		connect.WithInterceptors(NewInterceptor(WithTracerProvider(clientTraceProvider))),
-	}, okayPingServer())
-	_, err := pingClient.Fail(
-=======
 		connect.WithInterceptors(interceptor),
 	}, okayPingServer())
 	_, err = pingClient.Fail(
->>>>>>> 00e79917
 		context.Background(),
 		connect.NewRequest(&pingv1.FailRequest{Code: int32(connect.CodeInternal)}),
 	)
@@ -1014,14 +964,9 @@
 	serverTraceProvider := trace.NewTracerProvider(trace.WithSpanProcessor(serverSpanRecorder))
 	clientSpanRecorder := tracetest.NewSpanRecorder()
 	clientTraceProvider := trace.NewTracerProvider(trace.WithSpanProcessor(clientSpanRecorder))
-<<<<<<< HEAD
-	pingClient, host, port := startServer([]connect.HandlerOption{
-		connect.WithInterceptors(NewInterceptor(WithTracerProvider(serverTraceProvider), WithFilter(func(ctx context.Context, call *Request) bool {
-=======
 	serverInterceptor, err := NewInterceptor(
 		WithTracerProvider(serverTraceProvider),
 		WithFilter(func(ctx context.Context, request *Request) bool {
->>>>>>> 00e79917
 			return false
 		}),
 	)
@@ -1033,11 +978,7 @@
 	pingClient, host, port := startServer([]connect.HandlerOption{
 		connect.WithInterceptors(serverInterceptor),
 	}, []connect.ClientOption{
-<<<<<<< HEAD
-		connect.WithInterceptors(NewInterceptor(WithTracerProvider(clientTraceProvider))),
-=======
 		connect.WithInterceptors(clientInterceptor),
->>>>>>> 00e79917
 	}, okayPingServer())
 	if _, err := pingClient.Ping(context.Background(), requestOfSize(1, 0)); err != nil {
 		t.Errorf(err.Error())
@@ -1087,13 +1028,7 @@
 	}))
 	require.NoError(t, err)
 	pingClient, _, _ := startServer([]connect.HandlerOption{
-<<<<<<< HEAD
-		connect.WithInterceptors(NewInterceptor(WithTracerProvider(traceProvider), WithFilter(func(ctx context.Context, call *Request) bool {
-			return false
-		}))),
-=======
 		connect.WithInterceptors(serverInterceptor),
->>>>>>> 00e79917
 	}, nil, okayPingServer())
 	req := requestOfSize(1, 0)
 	req.Header().Set(headerKey, headerVal)
@@ -1116,13 +1051,7 @@
 	}))
 	require.NoError(t, err)
 	pingClient, host, port := startServer([]connect.HandlerOption{
-<<<<<<< HEAD
-		connect.WithInterceptors(NewInterceptor(WithTracerProvider(traceProvider), WithFilter(func(ctx context.Context, call *Request) bool {
-			return call.Header.Get(headerKey) == headerVal
-		}))),
-=======
 		connect.WithInterceptors(serverInterceptor),
->>>>>>> 00e79917
 	}, nil, okayPingServer())
 	req := requestOfSize(1, 0)
 	req.Header().Set(headerKey, headerVal)
@@ -1259,11 +1188,7 @@
 	serverInterceptor, err := NewInterceptor(WithTracerProvider(traceProvider))
 	require.NoError(t, err)
 	pingClient, host, port := startServer([]connect.HandlerOption{
-<<<<<<< HEAD
-		connect.WithInterceptors(NewInterceptor(WithTracerProvider(traceProvider))),
-=======
 		connect.WithInterceptors(serverInterceptor),
->>>>>>> 00e79917
 	}, nil, okayPingServer())
 	if _, err := pingClient.Ping(context.Background(), requestOfSize(1, 0)); err != nil {
 		t.Errorf(err.Error())
@@ -1366,14 +1291,7 @@
 	)
 	require.NoError(t, err)
 	client, _, _ := startServer([]connect.HandlerOption{
-<<<<<<< HEAD
-		connect.WithInterceptors(NewInterceptor(
-			WithPropagator(propagation.TraceContext{}),
-			WithTracerProvider(trace.NewTracerProvider()),
-		)),
-=======
 		connect.WithInterceptors(serverInterceptor),
->>>>>>> 00e79917
 	}, nil, &pluggablePingServer{pingStream: assertTraceParent},
 	)
 	stream := client.PingStream(context.Background())
@@ -1440,26 +1358,12 @@
 	)
 	require.NoError(t, err)
 	client, _, _ := startServer(
-<<<<<<< HEAD
-		[]connect.HandlerOption{connect.WithInterceptors(NewInterceptor(
-			WithPropagator(propagator),
-			WithTracerProvider(handlerTraceProvider),
-			WithTrustRemote(),
-		))}, []connect.ClientOption{
-			connect.WithInterceptors(NewInterceptor(
-				WithPropagator(propagator),
-				WithTracerProvider(clientTraceProvider),
-			)),
-		}, okayPingServer())
-	_, err := client.Ping(ctx, connect.NewRequest(&pingv1.PingRequest{Id: 1}))
-=======
 		[]connect.HandlerOption{
 			connect.WithInterceptors(serverInterceptor),
 		}, []connect.ClientOption{
 			connect.WithInterceptors(clientInterceptor),
 		}, okayPingServer())
 	_, err = client.Ping(ctx, connect.NewRequest(&pingv1.PingRequest{Id: 1}))
->>>>>>> 00e79917
 	assert.NoError(t, err)
 	assert.Equal(t, len(handlerSpanRecorder.Ended()), 1)
 	assert.Equal(t, len(clientSpanRecorder.Ended()), 1)
@@ -1485,15 +1389,7 @@
 				return unaryFunc(ctx, request)
 			}
 		})),
-<<<<<<< HEAD
-		connect.WithInterceptors(NewInterceptor(
-			WithPropagator(propagation.TraceContext{}),
-			WithTracerProvider(traceProvider),
-			WithTrustRemote(),
-		)),
-=======
 		connect.WithInterceptors(clientInterceptor),
->>>>>>> 00e79917
 	}, nil, okayPingServer())
 	resp, err := client.Ping(context.Background(), connect.NewRequest(&pingv1.PingRequest{Id: 1}))
 	assert.NoError(t, err)
@@ -1571,25 +1467,12 @@
 	)
 	require.NoError(t, err)
 	client, _, _ := startServer(
-<<<<<<< HEAD
-		[]connect.HandlerOption{connect.WithInterceptors(NewInterceptor(
-			WithPropagator(propagator),
-			WithTracerProvider(handlerTraceProvider),
-		))}, []connect.ClientOption{
-			connect.WithInterceptors(NewInterceptor(
-				WithPropagator(propagator),
-				WithTracerProvider(clientTraceProvider),
-			)),
-		}, okayPingServer())
-	_, err := client.Ping(ctx, connect.NewRequest(&pingv1.PingRequest{Id: 1}))
-=======
 		[]connect.HandlerOption{
 			connect.WithInterceptors(serverInterceptor),
 		}, []connect.ClientOption{
 			connect.WithInterceptors(clientInterceptor),
 		}, okayPingServer())
 	_, err = client.Ping(ctx, connect.NewRequest(&pingv1.PingRequest{Id: 1}))
->>>>>>> 00e79917
 	assert.NoError(t, err)
 	assert.Equal(t, len(handlerSpanRecorder.Ended()), 1)
 	assert.Equal(t, len(clientSpanRecorder.Ended()), 1)
@@ -1614,14 +1497,7 @@
 				return handlerFunc(ctx, conn)
 			}
 		})),
-<<<<<<< HEAD
-		connect.WithInterceptors(NewInterceptor(
-			WithPropagator(propagation.TraceContext{}),
-			WithTracerProvider(traceProvider),
-		)),
-=======
 		connect.WithInterceptors(serverInterceptor),
->>>>>>> 00e79917
 	}, nil, okayPingServer(),
 	)
 	stream := client.PingStream(context.Background())
@@ -1654,22 +1530,10 @@
 	)
 	assert.NoError(t, err)
 	client, _, _ := startServer(
-<<<<<<< HEAD
-		[]connect.HandlerOption{connect.WithInterceptors(NewInterceptor(
-			WithPropagator(propagator),
-			WithTracerProvider(handlerTraceProvider),
-			WithTrustRemote(),
-		))}, []connect.ClientOption{
-			connect.WithInterceptors(NewInterceptor(
-				WithPropagator(propagator),
-				WithTracerProvider(clientTraceProvider),
-			)),
-=======
 		[]connect.HandlerOption{
 			connect.WithInterceptors(serverInterceptor),
 		}, []connect.ClientOption{
 			connect.WithInterceptors(clientInterceptor),
->>>>>>> 00e79917
 		}, okayPingServer())
 	stream := client.PingStream(ctx)
 	assert.NoError(t, stream.Send(nil))
@@ -1700,21 +1564,10 @@
 	)
 	require.NoError(t, err)
 	client, _, _ := startServer(
-<<<<<<< HEAD
-		[]connect.HandlerOption{connect.WithInterceptors(NewInterceptor(
-			WithPropagator(propagator),
-			WithTracerProvider(handlerTraceProvider),
-		))}, []connect.ClientOption{
-			connect.WithInterceptors(NewInterceptor(
-				WithPropagator(propagator),
-				WithTracerProvider(clientTraceProvider),
-			)),
-=======
 		[]connect.HandlerOption{
 			connect.WithInterceptors(serverInterceptor),
 		}, []connect.ClientOption{
 			connect.WithInterceptors(clientInterceptor),
->>>>>>> 00e79917
 		}, okayPingServer())
 	stream := client.PingStream(ctx)
 	assert.NoError(t, stream.Send(nil))
@@ -1741,14 +1594,7 @@
 	)
 	require.NoError(t, err)
 	client, _, _ := startServer(nil, []connect.ClientOption{
-<<<<<<< HEAD
-		connect.WithInterceptors(NewInterceptor(
-			WithPropagator(propagation.TraceContext{}),
-			WithTracerProvider(trace.NewTracerProvider()),
-		)),
-=======
 		connect.WithInterceptors(clientInterceptor),
->>>>>>> 00e79917
 	}, &pluggablePingServer{pingStream: assertTraceParent},
 	)
 	stream := client.PingStream(context.Background())
@@ -1767,11 +1613,7 @@
 	serverInterceptor, err := NewInterceptor(WithTracerProvider(traceProvider))
 	require.NoError(t, err)
 	pingClient, host, port := startServer([]connect.HandlerOption{
-<<<<<<< HEAD
-		connect.WithInterceptors(NewInterceptor(WithTracerProvider(traceProvider))),
-=======
 		connect.WithInterceptors(serverInterceptor),
->>>>>>> 00e79917
 	}, nil, okayPingServer())
 	stream := pingClient.PingStream(context.Background())
 
@@ -1780,11 +1622,7 @@
 	}
 	size := proto.Size(msg)
 	assert.NoError(t, stream.Send(msg))
-<<<<<<< HEAD
-	_, err := stream.Receive()
-=======
 	_, err = stream.Receive()
->>>>>>> 00e79917
 	assert.NoError(t, err)
 	assert.NoError(t, stream.CloseRequest())
 	assert.NoError(t, stream.CloseResponse())
@@ -1798,10 +1636,6 @@
 					Name: messageKey,
 					Attributes: []attribute.KeyValue{
 						semconv.MessageTypeReceived,
-<<<<<<< HEAD
-=======
-						semconv.MessageUncompressedSizeKey.Int(size),
->>>>>>> 00e79917
 						semconv.MessageIDKey.Int(1),
 						semconv.MessageUncompressedSizeKey.Int(size),
 					},
@@ -1810,13 +1644,8 @@
 					Name: messageKey,
 					Attributes: []attribute.KeyValue{
 						semconv.MessageTypeSent,
-<<<<<<< HEAD
 						semconv.MessageIDKey.Int(1),
 						semconv.MessageUncompressedSizeKey.Int(size),
-=======
-						semconv.MessageUncompressedSizeKey.Int(size),
-						semconv.MessageIDKey.Int(1),
->>>>>>> 00e79917
 					},
 				},
 			},
@@ -1838,22 +1667,14 @@
 	clientInterceptor, err := NewInterceptor(WithTracerProvider(traceProvider))
 	require.NoError(t, err)
 	pingClient, host, port := startServer(nil, []connect.ClientOption{
-<<<<<<< HEAD
-		connect.WithInterceptors(NewInterceptor(WithTracerProvider(traceProvider))),
-=======
 		connect.WithInterceptors(clientInterceptor),
->>>>>>> 00e79917
 	}, okayPingServer())
 	stream := pingClient.PingStream(context.Background())
 
 	msg := &pingv1.PingStreamRequest{Data: []byte("Hello, otel!")}
 	size := proto.Size(msg)
 	assert.NoError(t, stream.Send(msg))
-<<<<<<< HEAD
-	_, err := stream.Receive()
-=======
 	_, err = stream.Receive()
->>>>>>> 00e79917
 	assert.NoError(t, err)
 	assert.NoError(t, stream.CloseRequest())
 	assert.NoError(t, stream.CloseResponse())
@@ -1867,10 +1688,6 @@
 					Name: messageKey,
 					Attributes: []attribute.KeyValue{
 						semconv.MessageTypeSent,
-<<<<<<< HEAD
-=======
-						semconv.MessageUncompressedSizeKey.Int(size),
->>>>>>> 00e79917
 						semconv.MessageIDKey.Int(1),
 						semconv.MessageUncompressedSizeKey.Int(size),
 					},
@@ -1879,10 +1696,6 @@
 					Name: messageKey,
 					Attributes: []attribute.KeyValue{
 						semconv.MessageTypeReceived,
-<<<<<<< HEAD
-=======
-						semconv.MessageUncompressedSizeKey.Int(size),
->>>>>>> 00e79917
 						semconv.MessageIDKey.Int(1),
 						semconv.MessageUncompressedSizeKey.Int(size),
 					},
@@ -1918,34 +1731,14 @@
 	)
 	require.NoError(t, err)
 	pingClient, host, port := startServer(nil, []connect.ClientOption{
-<<<<<<< HEAD
-		connect.WithInterceptors(NewInterceptor(
-			WithTracerProvider(traceProvider),
-			WithAttributeFilter(func(_ *Request, value attribute.KeyValue) bool {
-				if value.Key == semconv.MessageIDKey {
-					return false
-				}
-				if value.Key == semconv.RPCServiceKey {
-					return false
-				}
-				return true
-			},
-			),
-		)),
-=======
 		connect.WithInterceptors(clientInterceptor),
->>>>>>> 00e79917
 	}, okayPingServer())
 	stream := pingClient.PingStream(context.Background())
 
 	msg := &pingv1.PingStreamRequest{Data: []byte("Hello, otel!")}
 	size := proto.Size(msg)
 	assert.NoError(t, stream.Send(msg))
-<<<<<<< HEAD
-	_, err := stream.Receive()
-=======
 	_, err = stream.Receive()
->>>>>>> 00e79917
 	assert.NoError(t, err)
 	assert.NoError(t, stream.CloseRequest())
 	assert.NoError(t, stream.CloseResponse())
@@ -1988,24 +1781,13 @@
 	)
 	require.NoError(t, err)
 	pingClient, _, _ := startServer([]connect.HandlerOption{
-<<<<<<< HEAD
-		connect.WithInterceptors(NewInterceptor(
-			WithTracerProvider(traceProvider),
-			WithoutServerPeerAttributes(),
-		)),
-=======
 		connect.WithInterceptors(serverInterceptor),
->>>>>>> 00e79917
 	}, nil, okayPingServer())
 	stream := pingClient.PingStream(context.Background())
 	msg := &pingv1.PingStreamRequest{Data: []byte("Hello, otel!")}
 	size := proto.Size(msg)
 	assert.NoError(t, stream.Send(msg))
-<<<<<<< HEAD
-	_, err := stream.Receive()
-=======
 	_, err = stream.Receive()
->>>>>>> 00e79917
 	assert.NoError(t, err)
 	assert.NoError(t, stream.CloseRequest())
 	assert.NoError(t, stream.CloseResponse())
@@ -2017,10 +1799,6 @@
 					Name: messageKey,
 					Attributes: []attribute.KeyValue{
 						semconv.MessageTypeReceived,
-<<<<<<< HEAD
-=======
-						semconv.MessageUncompressedSizeKey.Int(size),
->>>>>>> 00e79917
 						semconv.MessageIDKey.Int(1),
 						semconv.MessageUncompressedSizeKey.Int(size),
 					},
@@ -2029,13 +1807,8 @@
 					Name: messageKey,
 					Attributes: []attribute.KeyValue{
 						semconv.MessageTypeSent,
-<<<<<<< HEAD
 						semconv.MessageIDKey.Int(1),
 						semconv.MessageUncompressedSizeKey.Int(size),
-=======
-						semconv.MessageUncompressedSizeKey.Int(size),
-						semconv.MessageIDKey.Int(1),
->>>>>>> 00e79917
 					},
 				},
 			},
@@ -2067,32 +1840,15 @@
 	require.NoError(t, err)
 	client, _, _ := startServer(
 		[]connect.HandlerOption{
-<<<<<<< HEAD
-			connect.WithInterceptors(
-				NewInterceptor(
-					WithPropagator(propagator),
-					WithTracerProvider(handlerTraceProvider),
-				))}, []connect.ClientOption{
-			connect.WithInterceptors(
-				NewInterceptor(
-					WithPropagator(propagator),
-					WithTracerProvider(clientTraceProvider),
-				))}, failPingServer())
-=======
 			connect.WithInterceptors(serverInterceptor),
 		}, []connect.ClientOption{
 			connect.WithInterceptors(clientInterceptor),
 		}, failPingServer())
->>>>>>> 00e79917
 	stream := client.PingStream(context.Background())
 	assert.NoError(t, stream.Send(&pingv1.PingStreamRequest{
 		Data: []byte("Hello, otel!"),
 	}))
-<<<<<<< HEAD
-	_, err := stream.Receive()
-=======
 	_, err = stream.Receive()
->>>>>>> 00e79917
 	assert.Error(t, err)
 	assert.NoError(t, stream.CloseRequest())
 	assert.NoError(t, stream.CloseResponse())
@@ -2112,24 +1868,13 @@
 	)
 	require.NoError(t, err)
 	pingClient, host, port := startServer([]connect.HandlerOption{
-<<<<<<< HEAD
-		connect.WithInterceptors(NewInterceptor(
-			WithTracerProvider(traceProvider),
-			WithoutTraceEvents(),
-		)),
-=======
 		connect.WithInterceptors(serverInterceptor),
->>>>>>> 00e79917
 	}, nil, okayPingServer())
 	stream := pingClient.PingStream(context.Background())
 	assert.NoError(t, stream.Send(&pingv1.PingStreamRequest{
 		Data: []byte("Hello, otel!"),
 	}))
-<<<<<<< HEAD
-	_, err := stream.Receive()
-=======
 	_, err = stream.Receive()
->>>>>>> 00e79917
 	assert.NoError(t, err)
 	assert.NoError(t, stream.CloseRequest())
 	assert.NoError(t, stream.CloseResponse())
@@ -2158,18 +1903,9 @@
 	)
 	require.NoError(t, err)
 	pingClient, host, port := startServer([]connect.HandlerOption{
-<<<<<<< HEAD
-		connect.WithInterceptors(NewInterceptor(
-			WithTracerProvider(traceProvider),
-			WithoutTraceEvents(),
-		)),
-	}, nil, okayPingServer())
-	_, err := pingClient.Ping(context.Background(), connect.NewRequest(&pingv1.PingRequest{Id: 1}))
-=======
 		connect.WithInterceptors(serverInterceptor),
 	}, nil, okayPingServer())
 	_, err = pingClient.Ping(context.Background(), connect.NewRequest(&pingv1.PingRequest{Id: 1}))
->>>>>>> 00e79917
 	assert.NoError(t, err)
 	assertSpans(t, []wantSpans{
 		{
@@ -2219,18 +1955,20 @@
 	for i, span := range got {
 		wantEvents := want[i].events
 		wantAttributes := want[i].attrs
-		assert.False(t, span.EndTime().IsZero(), "span has not ended")
-		assert.Equal(t, want[i].spanName, span.Name(), "span name does not match")
+		if span.EndTime().IsZero() {
+			t.Fail()
+		}
+		if span.Name() != want[i].spanName {
+			t.Errorf("span name not %s", want[i].spanName)
+		}
 		gotEvents := span.Events()
-<<<<<<< HEAD
-		require.Equal(t, len(wantEvents), len(gotEvents), "event lengths do not match")
-=======
 		if len(wantEvents) != len(gotEvents) {
 			t.Fatal("event lengths do not match")
 		}
->>>>>>> 00e79917
 		for i, e := range wantEvents {
-			assert.Equal(t, e.Name, gotEvents[i].Name, "names do not match")
+			if e.Name != gotEvents[i].Name {
+				t.Error("names do not match")
+			}
 			diff := cmp.Diff(e.Attributes, gotEvents[i].Attributes,
 				cmp.Comparer(func(x, y attribute.KeyValue) bool {
 					return x.Value == y.Value && x.Key == y.Key
